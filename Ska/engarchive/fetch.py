#!/usr/bin/env python
"""
Fetch values from the Ska engineering telemetry archive.
"""
__docformat__ = 'restructuredtext'
import os
import time
import contextlib
import cPickle as pickle
import logging
import operator

import numpy
import tables
import asciitable
import pyyaks.context

from . import file_defs
from . import units
from . import cache
from .version import version as __version__

from Chandra.Time import DateTime

SKA = os.getenv('SKA') or '/proj/sot/ska'
ENG_ARCHIVE = os.getenv('ENG_ARCHIVE') or SKA + '/data/eng_archive'
IGNORE_COLNAMES = ('TIME', 'MJF', 'MNF', 'TLM_FMT')

# Context dictionary to provide context for msid_files
ft = pyyaks.context.ContextDict('ft')

# Global (eng_archive) definition of file names
msid_files = pyyaks.context.ContextDict('msid_files', basedir=ENG_ARCHIVE) 
msid_files.update(file_defs.msid_files)

# Module-level values defining available content types and column (MSID) names
filetypes = asciitable.read(msid_files['filetypes'].abs)
content = dict()
for filetype in filetypes:
    ft['content'] = filetype['content'].lower()
    try:
        colnames = pickle.load(open(msid_files['colnames'].abs))
        content.update((x, ft['content'].val) for x in colnames
                       if x not in IGNORE_COLNAMES)
    except IOError:
        pass

# Cache of the most-recently used TIME array and associated bad values mask.
# The key is (content_type, tstart, tstop).
times_cache = dict(key=None)

# Set up logging.
class NullHandler(logging.Handler):
    def emit(self, record):
        pass
logger = logging.getLogger('Ska.engarchive.fetch')
logger.addHandler(NullHandler())
logger.propagate = False

def get_units():
    """Get the unit system currently being used for conversions.
    """
    return units.units['system']

def set_units(unit_system):
    """Set the unit system used for output telemetry values.  The default
    is "cxc".  Allowed values for ``unit_system``  are:

    ====  ==============================================================
    cxc   FITS standard units used in CXC archive files (basically MKS)
    sci   Same as "cxc" but with temperatures in degC instead of Kelvins
    eng   OCC engineering units (TDB P009, e.g. degF, ft-lb-sec, PSI)
    ====  ==============================================================

    :param unit_system: system of units (cxc, sci, eng)
    """
    units.set_units(unit_system)

def read_bad_times(table):
    """Include a list of bad times from ``table`` in the fetch module
    ``bad_times`` registry.  This routine can be called multiple times with
    different tables and the bad times will be appended to the registry.  The
    table can include any number of bad time interval specifications, one per
    line.  A bad time interval line has three columns separated by whitespace,
    e.g.::

      aogbias1  2008:292:00:00:00  2008:297:00:00:00
      
    The MSID name is not case sensitive and the time values can be in any ``DateTime`` format.
    Blank lines and any line starting with the # character are ignored.
    """
    bad_times = asciitable.read(table, Reader=asciitable.NoHeader, names=['msid', 'start', 'stop'])

    for msid, start, stop in bad_times:
        msid_bad_times.setdefault(msid.upper(), []).append((start, stop))
    
# Set up bad times dict
msid_bad_times = dict()
try:
    read_bad_times(msid_files['msid_bad_times'].abs)
except IOError:
    pass

class MSID(object):
    """
    Fetch data from the engineering telemetry archive into an MSID object. 

    :param msid: name of MSID (case-insensitive)
    :param start: start date of telemetry (Chandra.Time compatible)
    :param stop: stop date of telemetry (current time if not supplied)
    :param filter_bad: automatically filter out bad values
    :param stat: return 5-minute or daily statistics ('5min' or 'daily')

    :returns: MSID instance
    """
    def __init__(self, msid, start, stop=None, filter_bad=False, stat=None):
        self.msid = msid
        self.MSID = msid.upper()
        self.unit = units.get_msid_unit(self.MSID)
        self.stat = stat
        if stat:
            self.dt = {'5min': 328, 'daily': 86400}[stat]
            
        self.tstart = DateTime(start).secs
        self.tstop = DateTime(stop).secs if stop else DateTime(time.time(),
                                                               format='unix').secs
        self.datestart = DateTime(self.tstart).date
        self.datestop = DateTime(self.tstop).date
        try:
            self.content = content[self.MSID]
        except KeyError:
            raise ValueError('MSID %s is not in Eng Archive' % self.MSID)

        # Get the times, values, bad values mask from the HDF5 files archive
        self._get_data()

        # If requested filter out bad values and set self.bad = None
        if filter_bad:
            self.filter_bad()               

    def _get_data(self):
        """Get data from the Eng archive"""
        logger.info('Getting data for %s between %s to %s', self.msid, self.datestart, self.datestop)

        # Avoid stomping on caller's filetype 'ft' values with _cache_ft()
        with _cache_ft():
            ft['content'] = self.content
            ft['msid'] = self.MSID

            if self.stat:
                ft['interval'] = self.stat
                self._get_stat_data()
            else:
                self.vals, self.times, self.bads, self.colnames = self._get_msid_data(
                    self.content, self.tstart, self.tstop, self.msid)

    def _get_stat_data(self):
        """Do the actual work of getting stats values for an MSID from HDF5 files"""
        filename = msid_files['stats'].abs
        logger.info('Opening %s', filename)
        h5 = tables.openFile(filename)
        table = h5.root.data
        times = (table.col('index') + 0.5) * self.dt
        row0, row1 = numpy.searchsorted(times, [self.tstart, self.tstop])
        table_rows = table[row0:row1]   # returns np.ndarray (structured array)
        h5.close()
        logger.info('Closed %s', filename)

        self.bads = None
        self.times = times[row0:row1]
        self.colnames = ['times']
        for colname in table_rows.dtype.names:
            # Don't like the way columns were named in the stats tables.  Fix that here.
            colname_out = _plural(colname) if colname != 'n' else 'samples' 

            if colname_out in ('vals', 'mins', 'maxes', 'means',
                               'p01s', 'p05s', 'p16s', 'p50s', 'p84s', 'p95s', 'p99s'):
                vals = units.convert(self.MSID, table_rows[colname])
            elif colname_out == 'stds':
                vals = units.convert(self.MSID, table_rows[colname], delta_val=True)
            else:
                vals = table_rows[colname]
                
            setattr(self, colname_out, vals)
            self.colnames.append(colname_out)

<<<<<<< HEAD

    @staticmethod
    @cache.lru_cache(30)
    def _get_msid_data(content, tstart, tstop, msid):
=======
        # Redefine the 'vals' attribute to be 'means' if it exists.  This is a more
        # consistent use of the 'vals' attribute and there is little use for the
        # original sampled version.
        if hasattr(self, 'means'):
            self.vals = self.means

    def _get_msid_data(self):
>>>>>>> 7536db60
        """Do the actual work of getting time and values for an MSID from HDF5 files"""

        # Get a row slice into HDF5 file for this content type that picks out
        # the required time range plus a little padding on each end.
        h5_slice = get_interval(content, tstart, tstop)

        # Read the TIME values either from cache or from disk.
        if times_cache['key'] == (content, tstart, tstop):
            logger.info('Using times_cache for %s %s to %s', content, tstart, tstop)
            times = times_cache['val']    # Already filtered on times_ok
            times_ok = times_cache['ok']  # For filtering MSID.val and MSID.bad
            times_all_ok = times_cache['all_ok']
        else:
            ft['msid'] = 'time'
            filename = msid_files['msid'].abs
            logger.info('Reading %s', filename)
            h5 = tables.openFile(filename)
            times_ok = ~h5.root.quality[h5_slice]
            times = h5.root.data[h5_slice]
            h5.close()

            # Filter bad times.  Last instance of bad times in archive is 2004 so
            # don't do this unless needed.  Creating a new 'times' array is much
            # more expensive than checking for numpy.all(times_ok).
            times_all_ok = numpy.all(times_ok)
            if not times_all_ok:
                times = times[times_ok]

            times_cache.update(dict(key=(content, tstart, tstop),
                                   val=times,
                                   ok=times_ok,
                                   all_ok=times_all_ok))

        # Extract the actual MSID values and bad values mask
        ft['msid'] = msid
        filename = msid_files['msid'].abs
        logger.info('Reading %s', filename)
        h5 = tables.openFile(filename)
        vals = h5.root.data[h5_slice]
        bads = h5.root.quality[h5_slice]
        h5.close()

        # Filter bad times rows if needed
        if not times_all_ok:
            logger.info('Filtering bad times values for %s', msid)
            bads = bads[times_ok]
            vals = vals[times_ok]

        # Slice down to exact requested time range
        row0, row1 = numpy.searchsorted(times, [tstart, tstop])
        logger.info('Slicing %s arrays [%d:%d]', msid, row0, row1)
        vals = units.convert(msid.upper(), vals[row0:row1])
        times = times[row0:row1]
        bads = bads[row0:row1]
        colnames = ['times', 'vals', 'bads']
        return (vals, times, bads, colnames)

    def filter_bad(self, bads=None):
        """Filter out any bad values.

        After applying this method the "bads" column will be set to None to indicate
        that there are no bad values.  

        :param bads: Bad values mask.  If not supplied then self.bads is used.
        """
        # If a bad mask is provided then override any existing bad mask for the MSID
        if bads is not None:
            self.bads = bads
            
        # Nothing to do if bads is None (indicating bad values already filtered)
        if self.bads is None:
            return

        if numpy.any(self.bads):
            logger.info('Filtering bad values for %s', self.msid)
            ok = ~self.bads
            colnames = (x for x in self.colnames if x != 'bads')
            for colname in colnames:
                setattr(self, colname, getattr(self, colname)[ok])

        self.bads = None

    def filter_bad_times(self, start=None, stop=None, table=None):
        """Filter out intervals of bad data in the MSID object.

        There are three usage options:

        - Supply no arguments.  This will use the global list of bad times read
          in with fetch.read_bad_times().
        - Supply both ``start`` and ``stop`` values where each is a single value
          in a valid DateTime format.
        - Supply an ``table`` parameter in the form of a 2-column table of
          start and stop dates (space-delimited) or the name of a file with data
          in the same format.

        The ``table`` parameter must be supplied as a table or the name of a
        table file, for example::

          bad_times = ['2008:292:00:00:00 2008:297:00:00:00',
                       '2008:305:00:12:00 2008:305:00:12:03',
                       '2010:101:00:01:12 2010:101:00:01:25']
          msid.filter_bad_times(table=bad_times)
          msid.filter_bad_times(table='msid_bad_times.dat')

        :param start: Start of time interval to exclude (any DateTime format is acceptable)
        :param stop: End of time interval to exclude (any DateTime format is acceptable)
        :param table: Two-column table (start, stop) of bad time intervals
        """
        if table is not None:
            bad_times = asciitable.read(table, Reader=asciitable.NoHeader, names=['start', 'stop'])
        elif start is None and stop is None:
            bad_times = msid_bad_times.get(self.MSID, [])
        elif start is None or stop is None:
            raise ValueError('filter_times requires either 2 args (start, stop) or no args')
        else:
            bad_times = [(start, stop)]
            
        for start, stop in bad_times:
            tstart = DateTime(start).secs
            tstop = DateTime(stop).secs
            if tstart > tstop:
                raise ValueError("Start time %s must be less than stop time %s" % (start, stop))

            if tstop < self.times[0] or tstart > self.times[-1]:
                continue

            logger.info('Filtering times between %s and %s' % (start, stop))
            ok = (self.times < tstart) | (self.times > tstop)
            colnames = (x for x in self.colnames)
            for colname in colnames:
                setattr(self, colname, getattr(self, colname)[ok])

    def write_zip(self, filename, append=False):
        """Write MSID to a zip file named ``filename``

        Within the zip archive the data for this MSID will be stored in csv format with
        the name <msid_name>.csv.

        :param filename: output zipfile name
        :param append: append to an existing zipfile
        """
        import zipfile
        from itertools import izip
        colnames = self.colnames[:]
        if self.bads is None and 'bads' in colnames:
            colnames.remove('bads')

        colvals = tuple(getattr(self, x) for x in colnames)
        fmt = ",".join("%s" for x in colnames)

        f = zipfile.ZipFile(filename, ('a' if append and os.path.exists(filename) else 'w')) 
        info = zipfile.ZipInfo(self.msid + '.csv')
        info.external_attr = 0664 << 16L # Set permissions 
        info.date_time = time.localtime()[:7]
        info.compress_type = zipfile.ZIP_DEFLATED
        f.writestr(info,
                   ",".join(colnames) + '\n' + 
                   '\n'.join(fmt % x for x in izip(*colvals)) + '\n')
        f.close()

    def logical_intervals(self, op, val):
        """Determine contiguous intervals during which the logical comparison
        expression "MSID.vals op val" is True.  Allowed values for ``op``
        are::

          ==  !=  >  <  >=  <=

        The intervals are guaranteed to be complete so that the all reported
        intervals had a transition before and after within the telemetry
        interval.  
        
        Returns a structured array table with a row for each interval.
        Columns are:
        
        * datestart: date of interval start
        * datestop: date of interval stop
        * duration: duration of interval (sec)
        * tstart: time of interval start (CXC sec)
        * tstop: time of interval stop (CXC sec)

        Example::

          dat = fetch.MSID('aomanend', '2010:001', '2010:005')
          manvs = dat.logical_intervals('==', 'NEND')
          manvs['duration']

        :param op: logical operator, one of ==  !=  >  <  >=  <=
        :param val: comparison value
        :returns: structured array table of intervals
        """
        ops = {'==': operator.eq,
               '!=': operator.ne,
               '>': operator.gt,
               '<': operator.lt,
               '>=': operator.ge,
               '<=': operator.le}
        try:
            op = ops[op]
        except KeyError:
            raise ValueError('op = "{}" is not in allowed values: {}'.format(
                    op, sorted(ops.keys())))

        # Do local version of bad value filtering
        if self.bads is not None and numpy.any(self.bads):
            ok = ~self.bads
            vals = self.vals[ok]
            times = self.times[ok]
        else:
            vals = self.vals
            times = self.times
            
        starts = ~op(vals[:-1], val) & op(vals[1:], val)
        ends = op(vals[:-1], val) & ~op(vals[1:], val)

        # If last telemetry point is not val then the data ends during that
        # interval and there will be an extra start transition that must be
        # removed.
        i_starts = numpy.flatnonzero(starts)
        if op(vals[-1], val):
            i_starts = i_starts[:-1]

        # If first entry is val then the telemetry starts during an interval
        # and there will be an extra end transition that must be removed.
        i_ends = numpy.flatnonzero(ends)
        if op(vals[0], val):
            i_ends = i_ends[1:]

        tstarts = times[i_starts]
        tstop = times[i_ends]
        intervals = {'datestart': DateTime(tstarts).date,
                     'datestop': DateTime(tstops).date,
                     'duration': times[i_ends] - times[i_starts],
                     'tstart': tstarts,
                     'tstop':  tstops}

        import Ska.Numpy
        return Ska.Numpy.structured_array(intervals)

    def state_intervals(self):
        """Determine contiguous intervals during which the MSID value
        is unchanged.

        Returns a structured array table with a row for each interval.
        Columns are:
        
        * datestart: date of interval start
        * datestop: date of interval stop
        * duration: duration of interval (sec)
        * tstart: time of interval start (CXC sec)
        * tstop: time of interval stop (CXC sec)
        * val: MSID value during the interval

        Example::

          dat = fetch.MSID('cobsrqid', '2010:001', '2010:005')
          obsids = dat.state_intervals()

        :param val: state value for which intervals are returned.
        :returns: structured array table of intervals
        """

        # Do local version of bad value filtering
        if self.bads is not None and numpy.any(self.bads):
            ok = ~self.bads
            vals = self.vals[ok]
            times = self.times[ok]
        else:
            vals = self.vals
            times = self.times

        if len(self.vals) < 2:
            raise ValueError('Filtered data length must be at least 2')

        transitions = numpy.hstack([[True], vals[:-1] != vals[1:], [True]])
        t0 = times[0] - (times[1] - times[0]) / 2
        t1 = times[-1] + (times[-1] - times[-2]) / 2
        midtimes = numpy.hstack([[t0], (times[:-1] + times[1:]) / 2, [t1]])

        state_vals = vals[transitions[1:]]
        state_times = midtimes[transitions]

        intervals = {'datestart': DateTime(state_times[:-1]).date,
                     'datestop': DateTime(state_times[1:]).date,
                     'tstart': state_times[:-1],
                     'tstop': state_times[1:],
                     'duration': state_times[1:] - state_times[:-1],
                     'val': state_vals}

        import Ska.Numpy
        return Ska.Numpy.structured_array(intervals)

class MSIDset(dict):
    """Fetch a set of MSIDs from the engineering telemetry archive.

    :param msids: list of MSID names (case-insensitive)
    :param start: start date of telemetry (Chandra.Time compatible)
    :param stop: stop date of telemetry (current time if not supplied)
    :param filter_bad: automatically filter out bad values
    :param stat: return 5-minute or daily statistics ('5min' or 'daily')

    :returns: Dict-like object containing MSID instances keyed by MSID name
    """
    def __init__(self, msids, start, stop=None, filter_bad=False, stat=None):
        super(MSIDset, self).__init__()

        self.msids = msids
        self.tstart = DateTime(start).secs
        self.tstop = DateTime(stop).secs if stop else DateTime(time.time(),
                                                               format='unix').secs
        self.datestart = DateTime(self.tstart).date
        self.datestop = DateTime(self.tstop).date

        for msid in msids:
            self[msid] = MSID(msid, self.tstart, self.tstop, filter_bad=False, stat=stat)

        if filter_bad:
            self.filter_bad()

    def filter_bad(self):
        """Filter bad values for the MSID set.

        This function applies the union (logical-OR) of bad value masks for all
        MSIDs in the set with the same content type.  The result is that the
        filtered MSID samples are valid for *all* MSIDs within the
        content type and the arrays all match up.

        For example::

          msids = fetch.MSIDset(['aorate1', 'aorate2', 'aogyrct1', 'aogyrct2'],
                                '2009:001', '2009:002')
          msids.filter_bad()
                                
        Since ``aorate1`` and ``aorate2`` both have content type of ``pcad3eng`` they
        will be filtered as a group and will remain with the same sampling.  This
        will allow something like::

          plot(msids['aorate1'].vals, msids['aorate2'].vals)

        Likewise the two gyro count MSIDs would be filtered as a group.  If this
        group-filtering is not the desired behavior one can always call the individual
        MSID.filter_bad() function for each MSID in the set::

          for msid in msids.values():
              msid.filter_bad()
        """
        for content in set(x.content for x in self.values()):
            bads = None

            msids = [x for x in self.values() if x.content == content]
            for msid in msids:
                if bads is None:
                    bads = msid.bads.copy()
                else:
                    bads |= msid.bads

            for msid in msids:
                msid.filter_bad(bads)

    def interpolate(self, dt=328.0, start=None, stop=None):
        """Nearest-neighbor interpolation of all MSID values in the set to a common time sequence.
        The values are updated in-place.

        The time sequence steps uniformly by ``dt`` seconds starting at the ``start`` time for
        the set.

        :param dt: time step (sec)
        """
        # Speed could be improved by clever use of bad masking among common content types
        # (assuming no bad filtering to begin with) so that interpolation only gets done once.
        # For now just brute-force it for every MSID.
        import Ska.Numpy
        
        tstart = DateTime(start).secs if start else self.tstart
        tstop = DateTime(stop).secs if stop else self.tstop
        self.times = numpy.arange(tstart, tstop, dt)

        for msid in self.values():
            msid.filter_bad()
            logger.info('Interpolating index for %s', msid.msid)
            indexes = Ska.Numpy.interpolate(numpy.arange(len(msid.times)),
                                            msid.times, self.times, method='nearest')
            logger.info('Slicing on indexes')
            for colname in msid.colnames:
                colvals = getattr(msid, colname)
                if colvals is not None:
                    setattr(msid, colname, colvals[indexes])

    def write_zip(self, filename):
        """Write MSIDset to a zip file named ``filename``

        Within the zip archive the data for each MSID in the set will be stored
        in csv format with the name <msid_name>.csv.

        :param filename: output zipfile name
        """
        append = False
        for msid in self.values():
            msid.write_zip(filename, append=append)
            append = True


class Msid(MSID):
    """
    Fetch data from the engineering telemetry archive into an MSID object.
    Same as MSID class but with filter_bad=True by default.

    :param msid: name of MSID (case-insensitive)
    :param start: start date of telemetry (Chandra.Time compatible)
    :param stop: stop date of telemetry (current time if not supplied)
    :param filter_bad: automatically filter out bad values
    :param stat: return 5-minute or daily statistics ('5min' or 'daily')

    :returns: MSID instance
    """
    def __init__(self, msid, start, stop=None, filter_bad=True, stat=None):
        super(Msid, self).__init__(msid, start, stop=stop,
                                   filter_bad=filter_bad, stat=stat)

class Msidset(MSIDset):
    """Fetch a set of MSIDs from the engineering telemetry archive.
    Same as MSIDset class but with filter_bad=True by default.

    :param msids: list of MSID names (case-insensitive)
    :param start: start date of telemetry (Chandra.Time compatible)
    :param stop: stop date of telemetry (current time if not supplied)
    :param filter_bad: automatically filter out bad values
    :param stat: return 5-minute or daily statistics ('5min' or 'daily')

    :returns: Dict-like object containing MSID instances keyed by MSID name
    """
    def __init__(self, msids, start, stop=None, filter_bad=True, stat=None):
        super(Msidset, self).__init__(msids, start, stop=stop,
                                      filter_bad=filter_bad, stat=stat)


def fetch_records(start, stop, msids, dt=32.8):
    """
    Fetch data from the telemetry archive as a recarray at a uniform time spacing.

    Only records where all columns have good quality get included.  This routine
    can be substantially slower than fetch_arrays because of the interpolation
    onto a common time sequence.

    :param start: start date of telemetry (Chandra.Time compatible)
    :param stop: stop date of telemetry
    :param msids: list of MSIDs (case-insensitive)
    :param dt: sampling time (sec)

    :returns: numpy recarray with columns for time (CXC seconds) and ``msids``
    """
    import Ska.Numpy

    with _cache_ft():
        tstart, tstop, times, values, quals = _fetch(start, stop, msids)
    dt_times = numpy.arange(tstart, tstop, dt)

    len_times = len(dt_times)
    bad = numpy.zeros(len_times, dtype=bool)
    for msid in msids:
        MSID = msid.upper()
        index = Ska.Numpy.interpolate(numpy.arange(len(times[MSID])), times[MSID], dt_times, 'nearest')
        # Include also some interpolation validation check, something like (but not exactly)
        # (abs(dt_times - times[MSID][index]) > 1.05 * dt) 
        bad |= quals[MSID][index]
        values[msid] = values[MSID][index]

    ok = ~bad
    records = [dt_times[ok].copy()]
    for msid in msids:
        records.append(values[msid][ok].copy())

    out = numpy.rec.fromarrays(records, titles=['time'] + msids)
    return out

def fetch_arrays(start, stop, msids):
    """
    Fetch data for ``msids`` from the telemetry archive as arrays.

    This routine is deprecated and is retained only for back-compatibility with
    old plotting analysis scripts.

    The telemetry values are returned in three dictionaries: ``times``, ``values``,
    and ``quals``.  Each of these dictionaries contains key-value pairs for each
    of the input ``msids``.

    :param start: start date of telemetry (Chandra.Time compatible)
    :param stop: stop date of telemetry
    :param msids: list of MSIDs (case-insensitive)

    :returns: times, values, quals
    """
    times = {}
    values = {}
    quals = {}

    for msid in msids:
        m = MSID(msid, start, stop)
        times[msid] = m.times
        values[msid] = m.vals
        quals[msid] = m.bads

    return times, values, quals

def fetch_array(start, stop, msid):
    """
    Fetch data for single ``msid`` from the telemetry archive as an array.  

    This routine is deprecated and is retained only for back-compatibility with
    old plotting analysis scripts.

    The telemetry values are returned in three arrays: ``times``, ``values``,
    and ``quals``.  

    :param start: start date of telemetry (Chandra.Time compatible)
    :param stop: stop date of telemetry
    :param msid: MSID (case-insensitive)

    :returns: times, values, quals
    """
    
    m = MSID(msid, start, stop)
    times = m.times
    values = m.vals
    quals = m.bads

    return times, values, quals

class memoized(object):
    """Decorator that caches a function's return value each time it is called.
    If called later with the same arguments, the cached value is returned, and
    not re-evaluated.
    """
    def __init__(self, func):
        self.func = func
        self.cache = {}
    def __call__(self, *args):
        try:
            return self.cache[args]
        except KeyError:
            self.cache[args] = value = self.func(*args)
            return value
        except TypeError:
            # uncachable -- for instance, passing a list as an argument.
            # Better to not cache than to blow up entirely.
            return self.func(*args)
    def __repr__(self):
        """Return the function's docstring."""
        return self.func.__doc__

@memoized
def get_interval(content, tstart, tstop):
    """
    Get the approximate row intervals that enclose the specified ``tstart`` and
    ``tstop`` times for the ``content`` type.

    :param content: content type (e.g. 'pcad3eng', 'thm1eng')
    :param tstart: start time (CXC seconds)
    :param tstop: stop time (CXC seconds)

    :returns: rowslice
    """
    import Ska.DBI

    ft['content'] = content
    db = Ska.DBI.DBI(dbi='sqlite', server=msid_files['archfiles'].abs)

    query_row = db.fetchone('SELECT tstart, rowstart FROM archfiles '
                            'WHERE filetime < ? order by filetime desc', (tstart,))
    if not query_row:
        query_row = db.fetchone('SELECT tstart, rowstart FROM archfiles order by filetime asc')

    rowstart = query_row['rowstart']

    query_row = db.fetchone('SELECT tstop, rowstop FROM archfiles '
                            'WHERE filetime > ? order by filetime asc', (tstop,))
    if not query_row:
        query_row = db.fetchone('SELECT tstop, rowstop FROM archfiles order by filetime desc')

    rowstop = query_row['rowstop']

    return slice(rowstart, rowstop)

@contextlib.contextmanager
def _cache_ft():
    """
    Cache the global filetype ``ft`` context variable so that fetch operations
    do not corrupt user values of ``ft``.  
    """
    ft_cache_pickle = pickle.dumps(ft)
    try:
        yield
    finally:
        ft_cache = pickle.loads(ft_cache_pickle)
        ft.update(ft_cache)
        delkeys = [x for x in ft if x not in ft_cache]
        for key in delkeys:
            del ft[key]

def add_logging_handler(level=logging.INFO,
                        formatter=None,
                        handler=None):
    """Configure logging for fetch module.

    :param level: logging level (logging.DEBUG, logging.INFO, etc)
    :param formatter: logging.Formatter (default: Formatter('%(funcName)s: %(message)s'))
    :param handler: logging.Handler (default: StreamHandler())
    """

    if formatter is None:
        formatter = logging.Formatter('%(funcName)s: %(message)s')

    if handler is None:
        handler = logging.StreamHandler()

    handler.setFormatter(formatter)
    logger.setLevel(level)
    logger.addHandler(handler)

def _plural(x):
    """Return English plural of ``x``.  Super-simple and only valid for the
    known small set of cases within fetch where it will get applied.
    """
    return x + 'es' if (x.endswith('x')  or x.endswith('s')) else x + 's'
<|MERGE_RESOLUTION|>--- conflicted
+++ resolved
@@ -184,20 +184,16 @@
             setattr(self, colname_out, vals)
             self.colnames.append(colname_out)
 
-<<<<<<< HEAD
-
-    @staticmethod
-    @cache.lru_cache(30)
-    def _get_msid_data(content, tstart, tstop, msid):
-=======
         # Redefine the 'vals' attribute to be 'means' if it exists.  This is a more
         # consistent use of the 'vals' attribute and there is little use for the
         # original sampled version.
         if hasattr(self, 'means'):
             self.vals = self.means
 
-    def _get_msid_data(self):
->>>>>>> 7536db60
+
+    @staticmethod
+    @cache.lru_cache(30)
+    def _get_msid_data(content, tstart, tstop, msid):
         """Do the actual work of getting time and values for an MSID from HDF5 files"""
 
         # Get a row slice into HDF5 file for this content type that picks out
